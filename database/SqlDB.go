package database

import (
	"fmt"
	"os"

	"github.com/Kisanlink/aaa-service/model"
	"gorm.io/driver/postgres"
	"gorm.io/gorm"
	"gorm.io/gorm/logger"
)

var DB *gorm.DB
var err error

func ConnectDB() {
	databaseURL := os.Getenv("DATABASE_URL")
	if databaseURL == "" {
		panic("DATABASE_URL environment variable is not set")
	}
	fmt.Println("DATABASE_URL environment variable is set...")

	DB, err = gorm.Open(postgres.Open(databaseURL), &gorm.Config{
		Logger: logger.Discard.LogMode(logger.Error),
	})
	if err != nil {
		panic(fmt.Sprintf("Error connecting to database: %v", err))
	}
	fmt.Println("Connected to DB")

	// if err := DB.AutoMigrate(
	// 	&model.Address{},
	// 	&model.Role{},
	// 	&model.Permission{},
	// 	&model.RolePermission{},
	// 	&model.User{},
	// 	&model.UserRole{},
	// ); err != nil {
	// 	panic("Error migrating database: " + err.Error())
	// }
<<<<<<< HEAD
=======

	// start from here and remove line later

	if err := DB.AutoMigrate(&model.Address{}); err != nil {
		panic("Error migrating Address table: " + err.Error())
	}

	if err := DB.AutoMigrate(&model.Role{}); err != nil {
		panic("Error migrating Role table: " + err.Error())
	}

	if err := DB.AutoMigrate(&model.Permission{}); err != nil {
		panic("Error migrating Permission table: " + err.Error())
	}

	if err := DB.AutoMigrate(&model.RolePermission{}); err != nil {
		panic("Error migrating RolePermission table: " + err.Error())
	}

	if err := DB.AutoMigrate(&model.User{}); err != nil {
		panic("Error migrating User table: " + err.Error())
	}

	if err := DB.AutoMigrate(&model.UserRole{}); err != nil {
		panic("Error migrating UserRole table: " + err.Error())
	}

>>>>>>> 4a22c2d1
	sqlDB, err := DB.DB()
	if err != nil {
		panic(fmt.Sprintf("Failed to get underlying sql.DB: %v", err))
	}

	sqlDB.SetMaxOpenConns(100)
	sqlDB.SetMaxIdleConns(10)
	sqlDB.SetConnMaxLifetime(0)

	fmt.Println("DB Connection pool configured for 100 connections")
}<|MERGE_RESOLUTION|>--- conflicted
+++ resolved
@@ -4,7 +4,6 @@
 	"fmt"
 	"os"
 
-	"github.com/Kisanlink/aaa-service/model"
 	"gorm.io/driver/postgres"
 	"gorm.io/gorm"
 	"gorm.io/gorm/logger"
@@ -38,36 +37,6 @@
 	// ); err != nil {
 	// 	panic("Error migrating database: " + err.Error())
 	// }
-<<<<<<< HEAD
-=======
-
-	// start from here and remove line later
-
-	if err := DB.AutoMigrate(&model.Address{}); err != nil {
-		panic("Error migrating Address table: " + err.Error())
-	}
-
-	if err := DB.AutoMigrate(&model.Role{}); err != nil {
-		panic("Error migrating Role table: " + err.Error())
-	}
-
-	if err := DB.AutoMigrate(&model.Permission{}); err != nil {
-		panic("Error migrating Permission table: " + err.Error())
-	}
-
-	if err := DB.AutoMigrate(&model.RolePermission{}); err != nil {
-		panic("Error migrating RolePermission table: " + err.Error())
-	}
-
-	if err := DB.AutoMigrate(&model.User{}); err != nil {
-		panic("Error migrating User table: " + err.Error())
-	}
-
-	if err := DB.AutoMigrate(&model.UserRole{}); err != nil {
-		panic("Error migrating UserRole table: " + err.Error())
-	}
-
->>>>>>> 4a22c2d1
 	sqlDB, err := DB.DB()
 	if err != nil {
 		panic(fmt.Sprintf("Failed to get underlying sql.DB: %v", err))
